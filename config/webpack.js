var path = require('path')

var config = {
  cache: true,
<<<<<<< HEAD
  devtool: process.env.NODE_ENV == 'production' ? 'source-map' : 'inline-source-map',
  entry: getEntryConfig(),
  output: getOutputConfig(),
  module: {
    loaders: [
      {test: /\.js$/, loader: 'webpack-espower', exclude: /node_modules/},
      {test: /\.json$/, loader: 'json'}
    ]
  }
}

function getEntryConfig() {
  if (process.env.BUILD_TESTS) {
    return {
      'tests': './test.js'
    }
  } else {
    return {
      'date_fns': './src/date_fns.js'
    }
  }
}

function getOutputConfig() {
  if (process.env.BUILD_TESTS) {
    return {
      path: path.join(process.cwd(), 'tmp'),
      filename: '[name].js'
    }
  } else if (process.env.NODE_ENV == 'test') {
    return {
      path: '/'
    }
  } else {
    return {
      path: path.join(process.cwd(), 'dist'),
      filename: '[name].js',
      library: 'dateFns',
      libraryTarget: 'umd'
    }
=======
  entry: {
    'date_fns': './index.js'
  },
  output: process.env.NODE_ENV == 'test' ? {path: '/'} : {
    path: path.join(process.cwd(), 'dist'),
    filename: '[name].js',
    library: 'dateFns',
    libraryTarget: 'umd'
>>>>>>> 9911371f
  }
}

module.exports = config
<|MERGE_RESOLUTION|>--- conflicted
+++ resolved
@@ -2,7 +2,6 @@
 
 var config = {
   cache: true,
-<<<<<<< HEAD
   devtool: process.env.NODE_ENV == 'production' ? 'source-map' : 'inline-source-map',
   entry: getEntryConfig(),
   output: getOutputConfig(),
@@ -21,7 +20,7 @@
     }
   } else {
     return {
-      'date_fns': './src/date_fns.js'
+      'date_fns': './index.js'
     }
   }
 }
@@ -43,16 +42,6 @@
       library: 'dateFns',
       libraryTarget: 'umd'
     }
-=======
-  entry: {
-    'date_fns': './index.js'
-  },
-  output: process.env.NODE_ENV == 'test' ? {path: '/'} : {
-    path: path.join(process.cwd(), 'dist'),
-    filename: '[name].js',
-    library: 'dateFns',
-    libraryTarget: 'umd'
->>>>>>> 9911371f
   }
 }
 
